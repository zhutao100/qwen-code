/**
 * @license
 * Copyright 2025 Google LLC
 * SPDX-License-Identifier: Apache-2.0
 */

import { useState, useCallback, useEffect } from 'react';
<<<<<<< HEAD
import { Settings, LoadedSettings } from '../../config/settings.js';
=======
import type { Settings, LoadedSettings } from '../../config/settings.js';
>>>>>>> 76553622
import { FolderTrustChoice } from '../components/FolderTrustDialog.js';
import {
  loadTrustedFolders,
  TrustLevel,
  isWorkspaceTrusted,
} from '../../config/trustedFolders.js';
<<<<<<< HEAD
import * as process from 'process';
=======
import * as process from 'node:process';
>>>>>>> 76553622

export const useFolderTrust = (
  settings: LoadedSettings,
  onTrustChange: (isTrusted: boolean | undefined) => void,
) => {
  const [isTrusted, setIsTrusted] = useState<boolean | undefined>(undefined);
  const [isFolderTrustDialogOpen, setIsFolderTrustDialogOpen] = useState(false);
<<<<<<< HEAD

  const { folderTrust, folderTrustFeature } = settings.merged;
=======
  const [isRestarting, setIsRestarting] = useState(false);

  const folderTrust = settings.merged.security?.folderTrust?.enabled;
  const folderTrustFeature =
    settings.merged.security?.folderTrust?.featureEnabled;

>>>>>>> 76553622
  useEffect(() => {
    const trusted = isWorkspaceTrusted({
      folderTrust,
      folderTrustFeature,
    } as Settings);
    setIsTrusted(trusted);
    setIsFolderTrustDialogOpen(trusted === undefined);
    onTrustChange(trusted);
  }, [onTrustChange, folderTrust, folderTrustFeature]);
<<<<<<< HEAD

  const handleFolderTrustSelect = useCallback(
    (choice: FolderTrustChoice) => {
      const trustedFolders = loadTrustedFolders();
      const cwd = process.cwd();
      let trustLevel: TrustLevel;
=======

  const handleFolderTrustSelect = useCallback(
    (choice: FolderTrustChoice) => {
      const trustedFolders = loadTrustedFolders();
      const cwd = process.cwd();
      let trustLevel: TrustLevel;

      const wasTrusted = isTrusted ?? true;
>>>>>>> 76553622

      switch (choice) {
        case FolderTrustChoice.TRUST_FOLDER:
          trustLevel = TrustLevel.TRUST_FOLDER;
          break;
        case FolderTrustChoice.TRUST_PARENT:
          trustLevel = TrustLevel.TRUST_PARENT;
          break;
        case FolderTrustChoice.DO_NOT_TRUST:
          trustLevel = TrustLevel.DO_NOT_TRUST;
          break;
        default:
          return;
      }

      trustedFolders.setValue(cwd, trustLevel);
<<<<<<< HEAD
      const trusted = isWorkspaceTrusted({
        folderTrust,
        folderTrustFeature,
      } as Settings);
      setIsTrusted(trusted);
      setIsFolderTrustDialogOpen(false);
      onTrustChange(trusted);
    },
    [onTrustChange, folderTrust, folderTrustFeature],
=======
      const newIsTrusted =
        trustLevel === TrustLevel.TRUST_FOLDER ||
        trustLevel === TrustLevel.TRUST_PARENT;
      setIsTrusted(newIsTrusted);
      onTrustChange(newIsTrusted);

      const needsRestart = wasTrusted !== newIsTrusted;
      if (needsRestart) {
        setIsRestarting(true);
        setIsFolderTrustDialogOpen(true);
      } else {
        setIsFolderTrustDialogOpen(false);
      }
    },
    [onTrustChange, isTrusted],
>>>>>>> 76553622
  );

  return {
    isTrusted,
    isFolderTrustDialogOpen,
    handleFolderTrustSelect,
    isRestarting,
  };
};<|MERGE_RESOLUTION|>--- conflicted
+++ resolved
@@ -5,22 +5,14 @@
  */
 
 import { useState, useCallback, useEffect } from 'react';
-<<<<<<< HEAD
-import { Settings, LoadedSettings } from '../../config/settings.js';
-=======
 import type { Settings, LoadedSettings } from '../../config/settings.js';
->>>>>>> 76553622
 import { FolderTrustChoice } from '../components/FolderTrustDialog.js';
 import {
   loadTrustedFolders,
   TrustLevel,
   isWorkspaceTrusted,
 } from '../../config/trustedFolders.js';
-<<<<<<< HEAD
-import * as process from 'process';
-=======
 import * as process from 'node:process';
->>>>>>> 76553622
 
 export const useFolderTrust = (
   settings: LoadedSettings,
@@ -28,17 +20,12 @@
 ) => {
   const [isTrusted, setIsTrusted] = useState<boolean | undefined>(undefined);
   const [isFolderTrustDialogOpen, setIsFolderTrustDialogOpen] = useState(false);
-<<<<<<< HEAD
-
-  const { folderTrust, folderTrustFeature } = settings.merged;
-=======
   const [isRestarting, setIsRestarting] = useState(false);
 
   const folderTrust = settings.merged.security?.folderTrust?.enabled;
   const folderTrustFeature =
     settings.merged.security?.folderTrust?.featureEnabled;
 
->>>>>>> 76553622
   useEffect(() => {
     const trusted = isWorkspaceTrusted({
       folderTrust,
@@ -48,14 +35,6 @@
     setIsFolderTrustDialogOpen(trusted === undefined);
     onTrustChange(trusted);
   }, [onTrustChange, folderTrust, folderTrustFeature]);
-<<<<<<< HEAD
-
-  const handleFolderTrustSelect = useCallback(
-    (choice: FolderTrustChoice) => {
-      const trustedFolders = loadTrustedFolders();
-      const cwd = process.cwd();
-      let trustLevel: TrustLevel;
-=======
 
   const handleFolderTrustSelect = useCallback(
     (choice: FolderTrustChoice) => {
@@ -64,7 +43,6 @@
       let trustLevel: TrustLevel;
 
       const wasTrusted = isTrusted ?? true;
->>>>>>> 76553622
 
       switch (choice) {
         case FolderTrustChoice.TRUST_FOLDER:
@@ -81,17 +59,6 @@
       }
 
       trustedFolders.setValue(cwd, trustLevel);
-<<<<<<< HEAD
-      const trusted = isWorkspaceTrusted({
-        folderTrust,
-        folderTrustFeature,
-      } as Settings);
-      setIsTrusted(trusted);
-      setIsFolderTrustDialogOpen(false);
-      onTrustChange(trusted);
-    },
-    [onTrustChange, folderTrust, folderTrustFeature],
-=======
       const newIsTrusted =
         trustLevel === TrustLevel.TRUST_FOLDER ||
         trustLevel === TrustLevel.TRUST_PARENT;
@@ -107,7 +74,6 @@
       }
     },
     [onTrustChange, isTrusted],
->>>>>>> 76553622
   );
 
   return {
