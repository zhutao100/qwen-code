--- conflicted
+++ resolved
@@ -4,22 +4,14 @@
  * SPDX-License-Identifier: Apache-2.0
  */
 
-import { vi, describe, it, expect, beforeEach, type Mock } from 'vitest';
-<<<<<<< HEAD
+import { type ChildProcess } from 'child_process';
 import EventEmitter from 'events';
-import { Readable } from 'stream';
-import { type ChildProcess } from 'child_process';
+import type { Readable } from 'stream';
+import { beforeEach, describe, expect, it, vi, type Mock } from 'vitest';
 import {
   ShellExecutionService,
-  ShellOutputEvent,
+  type ShellOutputEvent,
 } from './shellExecutionService.js';
-=======
-import EventEmitter from 'node:events';
-import type { Readable } from 'node:stream';
-import { type ChildProcess } from 'node:child_process';
-import type { ShellOutputEvent } from './shellExecutionService.js';
-import { ShellExecutionService } from './shellExecutionService.js';
->>>>>>> 76553622
 
 // Hoisted Mocks
 const mockPtySpawn = vi.hoisted(() => vi.fn());
@@ -300,11 +292,7 @@
 
       expect(mockPtySpawn).toHaveBeenCalledWith(
         'cmd.exe',
-<<<<<<< HEAD
-        ['/c', 'dir "foo bar"'],
-=======
         '/c dir "foo bar"',
->>>>>>> 76553622
         expect.any(Object),
       );
     });
